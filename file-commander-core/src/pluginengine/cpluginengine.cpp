--- conflicted
+++ resolved
@@ -1,142 +1,139 @@
-#include "cpluginengine.h"
-#include "ccontroller.h"
-#include "plugininterface/cfilecommanderviewerplugin.h"
-#include "plugininterface/cfilecommandertoolplugin.h"
-#include "plugininterface/cpluginproxy.h"
-
-DISABLE_COMPILER_WARNINGS
-#include <QApplication>
-#include <QDebug>
-#include <QDir>
-#include <QLibrary>
-RESTORE_COMPILER_WARNINGS
-
-CPluginEngine::CPluginEngine()
-{
-}
-
-CPluginEngine& CPluginEngine::get()
-{
-	static CPluginEngine engine;
-	return engine;
-}
-
-void CPluginEngine::loadPlugins()
-{
-#if defined _WIN32
-	static const QString pluginExtension(".dll");
-#elif defined __linux__
-	static const QString pluginExtension(".so");
-#elif defined __APPLE__
-	static const QString pluginExtension(".dylib");
-#else
-#error
-#endif
-	QDir fileCommanderDir(qApp->applicationDirPath());
-
-#ifdef __APPLE__
-	fileCommanderDir.cdUp();
-	fileCommanderDir.cdUp();
-	fileCommanderDir.cdUp(); // from .app/Contents/MacOS to .app level
-#endif // __APPLE__
-
-	const auto pluginPaths(fileCommanderDir.entryInfoList((QStringList() << QString("*plugin_*")+pluginExtension+"*"), QDir::Files | QDir::NoDotAndDotDot));
-	for (const QFileInfo& path: pluginPaths)
-	{
-		if (path.isSymLink())
-			continue;
-
-		auto pluginModule = std::make_shared<QLibrary>(path.absoluteFilePath());
-		CreatePluginFunc createFunc = (CreatePluginFunc)pluginModule->resolve("createPlugin");
-		if (createFunc)
-		{
-			CFileCommanderPlugin * plugin = createFunc();
-			if (plugin)
-			{
-				plugin->setProxy(&CController::get().pluginProxy());
-				qDebug() << QString("Loaded plugin \"%1\" (%2)").arg(plugin->name()).arg(path.fileName());
-				_plugins.emplace_back(std::make_pair(std::shared_ptr<CFileCommanderPlugin>(plugin), pluginModule));
-			}
-		}
-	}
-}
-
-const std::vector<std::pair<std::shared_ptr<CFileCommanderPlugin>, std::shared_ptr<QLibrary> > >& CPluginEngine::plugins() const
-{
-	return _plugins;
-}
-
-void CPluginEngine::panelContentsChanged(Panel p, FileListRefreshCause /*operation*/)
-{
-	CController& controller = CController::get();
-
-	auto& proxy = CController::get().pluginProxy();
-	proxy.panelContentsChanged(pluginPanelEnumFromCorePanelEnum(p), controller.panel(p).currentDirName(), controller.panel(p).list());
-}
-
-void CPluginEngine::itemDiscoveryInProgress(Panel /*p*/, qulonglong /*itemHash*/, size_t /*progress*/)
-{
-}
-
-void CPluginEngine::selectionChanged(Panel p, const std::vector<qulonglong>& selectedItemsHashes)
-{
-	auto& proxy = CController::get().pluginProxy();
-	proxy.selectionChanged(pluginPanelEnumFromCorePanelEnum(p), selectedItemsHashes);
-}
-
-void CPluginEngine::currentItemChanged(Panel p, qulonglong currentItemHash)
-{
-	auto& proxy = CController::get().pluginProxy();
-	proxy.currentItemChanged(pluginPanelEnumFromCorePanelEnum(p), currentItemHash);
-}
-
-void CPluginEngine::currentPanelChanged(Panel p)
-{
-	auto& proxy = CController::get().pluginProxy();
-	proxy.currentPanelChanged(pluginPanelEnumFromCorePanelEnum(p));
-}
-
-void CPluginEngine::viewCurrentFile()
-{
-	CPluginWindow * viewerWindow = createViewerWindowForCurrentFile();
-	if (viewerWindow)
-	{
-		viewerWindow->setAutoDeleteOnClose(true);
-		viewerWindow->showNormal();
-		viewerWindow->activateWindow();
-		viewerWindow->raise();
-	}
-}
-
-CPluginWindow *CPluginEngine::createViewerWindowForCurrentFile()
-{
-	auto viewer = viewerForCurrentFile();
-	return viewer ? viewer->viewCurrentFile() : nullptr;
-}
-
-PanelPosition CPluginEngine::pluginPanelEnumFromCorePanelEnum(Panel p)
-{
-	assert_r(p != UnknownPanel);
-	return p == LeftPanel ? PluginLeftPanel : PluginRightPanel;
-}
-
-CFileCommanderViewerPlugin *CPluginEngine::viewerForCurrentFile()
-{
-	for(auto& plugin: _plugins)
-	{
-		if (plugin.first->type() == CFileCommanderPlugin::Viewer)
-		{
-<<<<<<< HEAD
-			CFileCommanderViewerPlugin * viewer = dynamic_cast<CFileCommanderViewerPlugin*>(plugin.first.get());
-			assert_r(viewer);
-=======
-			CFileCommanderViewerPlugin * viewer = static_cast<CFileCommanderViewerPlugin*>(plugin.first.get());
-			assert(viewer);
->>>>>>> 5f493134
-			if (viewer && viewer->canViewCurrentFile())
-				return viewer;
-		}
-	}
-
-	return nullptr;
-}
+#include "cpluginengine.h"
+#include "ccontroller.h"
+#include "plugininterface/cfilecommanderviewerplugin.h"
+#include "plugininterface/cfilecommandertoolplugin.h"
+#include "plugininterface/cpluginproxy.h"
+
+DISABLE_COMPILER_WARNINGS
+#include <QApplication>
+#include <QDebug>
+#include <QDir>
+#include <QLibrary>
+RESTORE_COMPILER_WARNINGS
+
+#include <assert.h>
+
+CPluginEngine::CPluginEngine()
+{
+}
+
+CPluginEngine& CPluginEngine::get()
+{
+	static CPluginEngine engine;
+	return engine;
+}
+
+void CPluginEngine::loadPlugins()
+{
+#if defined _WIN32
+	static const QString pluginExtension(".dll");
+#elif defined __linux__
+	static const QString pluginExtension(".so");
+#elif defined __APPLE__
+	static const QString pluginExtension(".dylib");
+#else
+#error
+#endif
+	QDir fileCommanderDir(qApp->applicationDirPath());
+
+#ifdef __APPLE__
+	fileCommanderDir.cdUp();
+	fileCommanderDir.cdUp();
+	fileCommanderDir.cdUp(); // from .app/Contents/MacOS to .app level
+#endif // __APPLE__
+
+	const auto pluginPaths(fileCommanderDir.entryInfoList((QStringList() << QString("*plugin_*")+pluginExtension+"*"), QDir::Files | QDir::NoDotAndDotDot));
+	for (const QFileInfo& path: pluginPaths)
+	{
+		if (path.isSymLink())
+			continue;
+
+		auto pluginModule = std::make_shared<QLibrary>(path.absoluteFilePath());
+		CreatePluginFunc createFunc = (CreatePluginFunc)pluginModule->resolve("createPlugin");
+		if (createFunc)
+		{
+			CFileCommanderPlugin * plugin = createFunc();
+			if (plugin)
+			{
+				plugin->setProxy(&CController::get().pluginProxy());
+				qDebug() << QString("Loaded plugin \"%1\" (%2)").arg(plugin->name()).arg(path.fileName());
+				_plugins.emplace_back(std::make_pair(std::shared_ptr<CFileCommanderPlugin>(plugin), pluginModule));
+			}
+		}
+	}
+}
+
+const std::vector<std::pair<std::shared_ptr<CFileCommanderPlugin>, std::shared_ptr<QLibrary> > >& CPluginEngine::plugins() const
+{
+	return _plugins;
+}
+
+void CPluginEngine::panelContentsChanged(Panel p, FileListRefreshCause /*operation*/)
+{
+	CController& controller = CController::get();
+
+	auto& proxy = CController::get().pluginProxy();
+	proxy.panelContentsChanged(pluginPanelEnumFromCorePanelEnum(p), controller.panel(p).currentDirName(), controller.panel(p).list());
+}
+
+void CPluginEngine::itemDiscoveryInProgress(Panel /*p*/, qulonglong /*itemHash*/, size_t /*progress*/)
+{
+}
+
+void CPluginEngine::selectionChanged(Panel p, const std::vector<qulonglong>& selectedItemsHashes)
+{
+	auto& proxy = CController::get().pluginProxy();
+	proxy.selectionChanged(pluginPanelEnumFromCorePanelEnum(p), selectedItemsHashes);
+}
+
+void CPluginEngine::currentItemChanged(Panel p, qulonglong currentItemHash)
+{
+	auto& proxy = CController::get().pluginProxy();
+	proxy.currentItemChanged(pluginPanelEnumFromCorePanelEnum(p), currentItemHash);
+}
+
+void CPluginEngine::currentPanelChanged(Panel p)
+{
+	auto& proxy = CController::get().pluginProxy();
+	proxy.currentPanelChanged(pluginPanelEnumFromCorePanelEnum(p));
+}
+
+void CPluginEngine::viewCurrentFile()
+{
+	CPluginWindow * viewerWindow = createViewerWindowForCurrentFile();
+	if (viewerWindow)
+	{
+		viewerWindow->setAutoDeleteOnClose(true);
+		viewerWindow->showNormal();
+		viewerWindow->activateWindow();
+		viewerWindow->raise();
+	}
+}
+
+CPluginWindow *CPluginEngine::createViewerWindowForCurrentFile()
+{
+	auto viewer = viewerForCurrentFile();
+	return viewer ? viewer->viewCurrentFile() : nullptr;
+}
+
+PanelPosition CPluginEngine::pluginPanelEnumFromCorePanelEnum(Panel p)
+{
+	assert(p != UnknownPanel);
+	return p == LeftPanel ? PluginLeftPanel : PluginRightPanel;
+}
+
+CFileCommanderViewerPlugin *CPluginEngine::viewerForCurrentFile()
+{
+	for(auto& plugin: _plugins)
+	{
+		if (plugin.first->type() == CFileCommanderPlugin::Viewer)
+		{
+			CFileCommanderViewerPlugin * viewer = static_cast<CFileCommanderViewerPlugin*>(plugin.first.get());
+			assert(viewer);
+			if (viewer && viewer->canViewCurrentFile())
+				return viewer;
+		}
+	}
+
+	return nullptr;
+}